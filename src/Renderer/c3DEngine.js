/**
 * Generated On: 2015-10-5
 * Class: c3DEngine
 * Description: 3DEngine est l'interface avec le framework webGL.
 */

 /* global Uint8Array Float64Array*/

define('Renderer/c3DEngine', [
    'THREE',
    'GlobeControls',
    'Renderer/Camera',
    'Renderer/DepthMaterial',
    'Renderer/BasicMaterial',
    'Globe/Atmosphere',
    'Core/System/Capabilities'
], function(
    THREE,
    GlobeControls,
    Camera,
    DepthMaterial,
    BasicMaterial,
    Atmosphere,
    Capabilities) {

    var instance3DEngine = null;

    var RENDER = {
        FINAL: 0,
        PICKING: 1
    };

<<<<<<< HEAD
    function c3DEngine(scene, positionCamera, viewerDiv, debugMode, gLDebug) {
=======
    /*
    var step = function(val,stepVal)
    {
        if(val<stepVal)
            return 0.0;
        else
            return 1.0;

    };

    var exp2 = function(expo)
    {
        return Math.pow(2,expo);
    };

    function parseFloat2(str) {
        var float = 0, sign, order, mantiss,exp,
        int = 0, multi = 1;
        if (/^0x/.exec(str)) {
            int = parseInt(str,16);
        }else{
            for (var i = str.length -1; i >=0; i -= 1) {
                if (str.charCodeAt(i)>255) {
                    console.log('Wrong string parametr');
                    return false;
                }
                int += str.charCodeAt(i) * multi;
                multi *= 256;
            }
        }
        sign = (int>>>31)?-1:1;
        exp = (int >>> 23 & 0xff) - 127;
        mantissa = ((int & 0x7fffff) + 0x800000).toString(2);
        for (i=0; i<mantissa.length; i+=1){
            float += parseInt(mantissa[i])? Math.pow(2,exp):0;
            exp--;
        }
        return float*sign;
    }

    var decode32 = function(rgba) {
        var Sign = 1.0 - step(128.0,rgba[0])*2.0;
        var Exponent = 2.0 * (rgba[0]%128.0) + step(128.0,rgba[1]) - 127.0;
        var Mantissa = (rgba[1]%128.0)*65536.0 + rgba[2]*256.0 +rgba[3] + parseFloat2(0x800000);
        var Result =  Sign * exp2(Exponent) * (Mantissa * exp2(-23.0 ));
        return Result;
    };

    var bf = new Float32Array([1256.211]);
    var bui = new Uint8Array(bf.buffer);

    var v = new THREE.Vector4().fromArray(bui);

    v.set(v.w,v.z,v.y,v.x);

    console.log(decode32(v.toArray()),parseFloat2(0x800000));
    */
    function c3DEngine(scene, positionCamera, debugMode, gLDebug) {
>>>>>>> e22c3287
        //Constructor

        if (instance3DEngine !== null) {
            throw new Error("Cannot instantiate more than one c3DEngine");
        }

        THREE.ShaderChunk["logdepthbuf_pars_vertex"];

        var caps = new Capabilities();
        var NOIE = !caps.isInternetExplorer();
        this.gLDebug = gLDebug;
<<<<<<< HEAD
        this.viewerDiv = viewerDiv;
        this.debug = debugMode;    
=======

        this.debug = debugMode;
>>>>>>> e22c3287
        this.scene3D = new THREE.Scene();
        this.width = this.debug ? viewerDiv.clientWidth * 0.5 : viewerDiv.clientWidth;
        this.height = viewerDiv.clientHeight;
        this.camDebug = undefined;
        this.dnear = 0.0;
        this.dfar = 0.0;
        this.stateRender = RENDER.FINAL;
        this.positionBuffer = null;
        this.lightingOn = false;

        this.camera = new Camera(this.width, this.height, this.debug);

        if (this.debug) {
            this.camDebug = new THREE.PerspectiveCamera(30, this.camera.ratio);

        }

        var material = new BasicMaterial(new THREE.Color(1, 0, 0));
        var material2 = new BasicMaterial(new THREE.Color(0, 0, 1));
        var geometry = new THREE.CylinderGeometry(0.6, 0.01, 2, 32);
        //var geometry = new THREE.SphereGeometry(0.6);
        this.dummy_01 = new THREE.Mesh(geometry, material);
        this.dummy_02 = new THREE.Mesh(geometry, material2);

        this.dummy_02.material.enableRTC(false);
        this.dummy_01.material.enableRTC(false);

        this.dummys = new THREE.Object3D();
        this.dummys.add(this.dummy_01);
        this.dummys.add(this.dummy_02);

        //this.scene3D.add(this.dummys);

        this.pickingTexture = new THREE.WebGLRenderTarget(this.width, this.height);
        this.pickingTexture.texture.minFilter = THREE.LinearFilter;
        this.pickingTexture.texture.generateMipmaps = false;
        this.pickingTexture.depthBuffer = true;

        this.renderScene = function() {

            this.renderer.clear();
            this.renderer.setViewport(0, 0, this.width, this.height);
            this.renderer.render(this.scene3D, this.camera.camera3D);

            if (this.debug) {

                this.enableRTC(false);
                this.camera.camHelper().visible = true;

                var target = this.controls.moveTarget;
                var position = this.camera.position();

                var posDebug = new THREE.Vector3().subVectors(position,target);

                posDebug.setLength(posDebug.length()*2.0);
                posDebug.add(target);
                posDebug.setLength((posDebug.length() - this.size) * 3.0 + this.size);

                this.camDebug.position.copy(posDebug);
                this.camDebug.lookAt(target);
                this.renderer.setViewport(this.width, 0, this.width, this.height);
                this.renderer.render(this.scene3D, this.camDebug);
                this.enableRTC(true);
                this.camera.camHelper().visible = false;
            }

        }.bind(this);

        this.update = function() {
            this.camera.update();
            this.updateControl();
            this.scene.wait();
            this.renderScene();

        }.bind(this);

        this.onWindowResize = function() {

<<<<<<< HEAD
            this.width = this.debug ? this.viewerDiv.clientWidth * 0.5 : this.viewerDiv.clientWidth;
            this.height = this.viewerDiv.clientHeight;
            this.camera.resize(this.width, this.height);            
=======
            this.width = this.debug ? window.innerWidth * 0.5 : window.innerWidth;
            this.height = window.innerHeight;
            this.camera.resize(this.width, this.height);
>>>>>>> e22c3287
            this.scene.updateCamera();

            if (this.camDebug) {
                this.camDebug.aspect = this.camera.ratio;
                this.camDebug.updateProjectionMatrix();
            }

            this.pickingTexture.setSize ( this.width, this.height );
            this.renderer.setSize( this.width, this.height);
            this.update();

        }.bind(this);

        this.scene = scene;
        this.size = this.scene.size.x;

        //
        // init camera
        //
        this.camera.setPosition(positionCamera);
        this.camera.camera3D.near = this.size * 2.333; // if near is too small --> bug no camera helper
        this.camera.camera3D.far = this.size * 10;
        this.camera.camera3D.updateProjectionMatrix();
        this.camera.camera3D.updateMatrixWorld(true);

        if (this.debug) {

            this.camDebug.position.x = -this.size * 6;
            this.camDebug.lookAt(new THREE.Vector3(0, 0, 0));
            this.camDebug.near = this.size * 0.1;
            this.camDebug.far = this.size * 10;
            this.camDebug.updateProjectionMatrix();
            this.camera.createCamHelper();
            this.scene3D.add(this.camera.camHelper());
            var axisHelper = new THREE.AxisHelper(this.size * 1.33);
            this.scene3D.add(axisHelper);
        }

        this.camera.camera3D.near = Math.max(15.0, 0.000002352 * this.size);
        this.camera.camera3D.updateProjectionMatrix();

<<<<<<< HEAD
        //
        // Create canvas
        // 

        var canvas = document.createElement( 'canvas' );
        canvas.id = 'canvasWebGL';
        
        //
        // Create renderer
        // 
        
=======
        //
        // Create renderer
        //
>>>>>>> e22c3287
        this.renderer = new THREE.WebGLRenderer({
            canvas: canvas,
            antialias: true,
            alpha: true,
            logarithmicDepthBuffer: this.gLDebug || !NOIE ? false : true
        });
        this.renderer.setPixelRatio(viewerDiv.devicePixelRatio);
        this.renderer.setSize(viewerDiv.clientWidth, viewerDiv.clientHeight);
        this.renderer.setClearColor(0x030508);
        this.renderer.autoClear = false;
<<<<<<< HEAD
        //this.viewerDiv.appendChild(canvas);
        viewerDiv.appendChild(this.renderer.domElement);
    
=======
        document.body.appendChild(this.renderer.domElement);

>>>>>>> e22c3287
        //
        // Create Control
        //
        this.controls = new THREE.GlobeControls(this.camera.camera3D, this.renderer.domElement, this);
        this.controls.target = new THREE.Vector3(0, 0, 0);
        this.controls.damping = 0.1;
        this.controls.noPan = false;
        this.controls.rotateSpeed = 0.8;
        this.controls.zoomSpeed = 2.0;
        this.controls.minDistance = 30;
        this.controls.maxDistance = this.size * 8.0;
        this.controls.keyPanSpeed = 0.01;

        window.addEventListener('resize', this.onWindowResize, false);
        this.controls.addEventListener('change', this.update);
    }

    /**
     * TODO : temporaire
     * update control parameter in function of distance of globe
     * @returns {undefined}
     */
    c3DEngine.prototype.updateControl = function() {
        var len = this.camera.position().length();
        var lim = this.size * 1.1;

        if (len < lim) {
            var t = Math.pow(Math.cos((lim - len) / (lim - this.size * 0.9981) * Math.PI * 0.5), 1.5);
            var color = new THREE.Color(0x93d5f8);
            this.renderer.setClearColor(color.multiplyScalar(1.0 - t));
        } else if (len >= lim )
            this.renderer.setClearColor(0x030508);
    };

    c3DEngine.prototype.enableRTC = function(enable) {
        for (var x = 0; x < this.scene3D.children.length; x++) {
            var node = this.scene3D.children[x];

            if (node.enableRTC && !(node instanceof Atmosphere))
                node.traverseVisible(enable ? this.rtcOn.bind(this) : this.rtcOff.bind(this));
            else
                node.visible = enable;

        }

    };

    c3DEngine.prototype.enablePickingRender = function(enable) {
        for (var x = 0; x < this.scene3D.children.length; x++) {
            var node = this.scene3D.children[x];

            if (node.enablePickingRender)
                node.traverseVisible(enable ? this.pickingOn.bind(this) : this.pickingOff.bind(this));
            else
            {
                if(node.layer){
                    node.visible = !enable ? node.layer.visible : false;
                }
                else
                    node.visible = !enable;
            }
        }
    };

    c3DEngine.prototype.rtcOn = function(obj3D) {
        obj3D.enableRTC(true);
        obj3D.matrixAutoUpdate = false;
    };

    c3DEngine.prototype.rtcOff = function(obj3D) {
        obj3D.enableRTC(false);
        obj3D.matrixWorldNeedsUpdate = true;
        obj3D.matrixAutoUpdate = true;
    };

    c3DEngine.prototype.pickingOn = function(obj3D) {
        obj3D.enablePickingRender(true);
    };

    c3DEngine.prototype.pickingOff = function(obj3D) {
        obj3D.enablePickingRender(false);
    };

    /**
     */
    c3DEngine.prototype.style2Engine = function() {
        //TODO: Implement Me

    };

    /**
     * TODO : to delete
     * @param {type} mesh
     * @param {type} texture
     * @returns {undefined}
     */
    c3DEngine.prototype.setTexture = function(mesh, texture) {
        //TODO: Implement Me
        mesh.material = new THREE.MeshBasicMaterial({
            color: 0xffffff,
            map: texture
        });
    };

    /**
     * add nodeMesh in scene 3D
     * @param {type} node
     * @returns {undefined}
     */
    c3DEngine.prototype.add3DScene = function(node) {

        if (Array.isArray(node))

            this.scene3D.add.apply(this.scene3D, node);

        else

            this.scene3D.add(node);

    };


    c3DEngine.prototype.removeAll = function() {

           this.scene3D.children = [];

    };

    /**
     */
    c3DEngine.prototype.precision = function() {
        //TODO: Implement Me

    };

    /*
     * return
     */
    c3DEngine.prototype.getWindowSize = function() {

        return new THREE.Vector2(this.width, this.height);
    };

    /**
     * return renderer THREE.js
     * @returns {undefined|c3DEngine_L7.THREE.WebGLRenderer}
     */
    c3DEngine.prototype.getRenderer = function() {

        return this.renderer;
    };

    c3DEngine.prototype.setStateRender = function(stateRender) {
        if (this.stateRender !== stateRender) {
            this.stateRender = stateRender;

            switch (this.stateRender) {
                case RENDER.FINAL:
                    this.enablePickingRender(false);
                    break;
                case RENDER.PICKING:
                    this.enablePickingRender(true);
                    break;
                default:
                    this.stateRender = RENDER.FINAL;
                    this.enablePickingRender(false);
            }
        }
    };

    c3DEngine.prototype.renderTobuffer = function(x, y, width, height, mode) {

        // TODO Deallocate render texture
        var originalState = this.stateRender;
        this.setStateRender(mode);
        this.renderer.clear();
       // this.renderer.setViewport(0, 0, this.width, this.height);
        this.renderer.setViewport(x, y, width, height);
        //this.renderer.setScissor(x, y, width, height);
        //this.renderer.setScissorTest ( true ); // TODO no change time with setScissorTest
        this.renderer.render(this.scene3D, this.camera.camera3D, this.pickingTexture);
        //this.renderer.setScissorTest ( false);
        this.setStateRender(originalState);
<<<<<<< HEAD
       
        var pixelBuffer = new Float32Array(width * height * 4);        
=======

        //var pixelBuffer = new Float32Array(width * height * 4);
        var pixelBuffer = new Uint8Array( 4 );
>>>>>>> e22c3287
        this.renderer.readRenderTargetPixels(this.pickingTexture, x, y, width, height, pixelBuffer);

        return pixelBuffer;
    };

    c3DEngine.prototype.bufferToImage = function(pixelBuffer, width, height) {

        var canvas = document.createElement("canvas");
        var ctx = canvas.getContext("2d");

        // size the canvas to your desired image
        canvas.width = width;
        canvas.height = height;

        var imgData = ctx.getImageData(0, 0, width, height);
        imgData.data.set(pixelBuffer);

        ctx.putImageData(imgData, 0, 0);

        // create a new img object
        var image = new Image();

        // set the img.src to the canvas data url
        image.src = canvas.toDataURL();

        return image;

    };

    c3DEngine.prototype.updatePositionBuffer = function() {
        this.camera.camera3D.updateMatrixWorld();
        this.dummys.visible = false;
        this.positionBuffer = this.renderTobuffer(0, 0, this.width, this.height, RENDER.PICKING);
        this.dummys.visible = true;
        this.renderScene(); // TODO debug to remove white screen, but why?
    };

    c3DEngine.prototype.pickingInPositionBuffer = function(mouse, scene) {

        if (this.positionBuffer === null)
            this.updatePositionBuffer();

        if (mouse === undefined)
            mouse = new THREE.Vector2(Math.floor(this.width / 2), Math.floor(this.height / 2));

        var coord = new THREE.Vector2(mouse.x, this.height - mouse.y);

        var i = (coord.y * this.width + coord.x) * 4;

        if (scene)
            scene.selectNodeId(this.positionBuffer[i + 3]);

        var glslPosition = new THREE.Vector3(this.positionBuffer[i + 0], this.positionBuffer[i + 1], this.positionBuffer[i + 2]);

        var worldPosition = glslPosition.applyMatrix4(this.camera.camera3D.matrixWorld);

        return worldPosition;

    };

    /**
     *
     * @param {type} mouse : mouse position on screen in pixel
     * @param {type} scene
     * @returns THREE.Vector3 position cartesien in world space
     * */
    c3DEngine.prototype.getPickingPosition = function(mouse, scene) {

        if (mouse === undefined)
            mouse = new THREE.Vector2(Math.floor(this.width / 2), Math.floor(this.height / 2));
<<<<<<< HEAD
            
        this.camera.camera3D.updateMatrixWorld();

        this.dummy.visible = false;                     
=======

        var camera = this.camera.camera3D;

        camera.updateMatrixWorld();

        this.dummys.visible = false;
>>>>>>> e22c3287
        var buffer = this.renderTobuffer(mouse.x, this.height - mouse.y, 1, 1, RENDER.PICKING);
        this.dummys.visible = true;

        var glslPosition = new THREE.Vector3().fromArray(buffer);

        if (scene)
            scene.selectNodeId(buffer[3]);
<<<<<<< HEAD
            
        var worldPosition = glslPosition.applyMatrix4(this.camera.camera3D.matrixWorld);
        
        if(worldPosition.length()> 10000000)
            return undefined; 
        
=======

        var worldPosition = glslPosition.applyMatrix4(camera.matrixWorld);

        if(worldPosition.length()> 10000000)
            return undefined;

>>>>>>> e22c3287
        return worldPosition;

    };

    c3DEngine.prototype.getPickingPositionFromDepth = function() {

        var matrix = new THREE.Matrix4();
        matrix.elements = new Float64Array(16); // /!\ WARNING Matrix JS are in Float32Array
        var raycaster = new THREE.Raycaster();
        var screen = new THREE.Vector2();
        var pickWorldPosition = new THREE.Vector3();
        var ray = new THREE.Ray();
        var depthRGBA = new THREE.Vector4();

        var  unpack1K  = function (color) {

            var bitSh = new THREE.Vector4( 1.0/( 256.0 * 256.0 * 256.0 ),1.0/( 256.0 * 256.0 ), 1.0/256.0, 1.0 );
            return bitSh.dot(color) * 100000000.0;
        }

        return function getPickingPositionFromDepth(mouse/*, scene*/) {

            if (mouse === undefined)
                mouse = new THREE.Vector2(Math.floor(this.width / 2), Math.floor(this.height / 2));

            var camera = this.camera.camera3D;

            camera.updateMatrixWorld();

            this.dummys.visible = false;
            var buffer = this.renderTobuffer(mouse.x, this.height - mouse.y, 1, 1, RENDER.PICKING);
            this.dummys.visible = true;

            screen.x =   ( (mouse.x) / this.width  ) * 2 - 1;
            screen.y = - ( (mouse.y) / this.height ) * 2 + 1;

            camera.matrixWorld.setPosition(camera.position);

            // Origin
            ray.origin.copy( camera.position );

            // Direction
            ray.direction.set( screen.x, screen.y, 0.5 );
            // Unproject
            matrix.multiplyMatrices( camera.matrixWorld, matrix.getInverse( camera.projectionMatrix ) );
            ray.direction.applyProjection( matrix );
            ray.direction.sub( ray.origin );

            screen.x = 0;
            screen.y = 0;

            raycaster.setFromCamera(screen,camera);

            var dirCam = raycaster.ray.direction;
            var angle = dirCam.angleTo(ray.direction);

            depthRGBA.fromArray(buffer).divideScalar(255.0);
            var depth = unpack1K(depthRGBA) / Math.cos(angle);

            pickWorldPosition.addVectors(camera.position,ray.direction.setLength(depth));

            //this.placeDummy(this.dummy_02,pickWorldPosition);

            if(pickWorldPosition.length()> 10000000)
                return undefined;

            return pickWorldPosition;
        };

    }();

    c3DEngine.prototype.placeDummy = function(dummy, position) {
        dummy.position.copy(position);
        var size = position.clone().sub(this.camera.position()).length() / 200; // TODO distance
        dummy.scale.copy(new THREE.Vector3(size, size, size));
        dummy.lookAt(new THREE.Vector3());
        dummy.quaternion.multiply(new THREE.Quaternion().setFromAxisAngle(new THREE.Vector3(1, 0, 0), -Math.PI / 2));
        dummy.translateY(size);
        dummy.updateMatrix();
        dummy.updateMatrixWorld();
    };

    c3DEngine.prototype.getRTCMatrixFromCenter = function(center, camera ) {

        var position    = new THREE.Vector3().subVectors(camera.camera3D.position,center);
        var quaternion  = new THREE.Quaternion().copy(camera.camera3D.quaternion);
        var matrix      = new THREE.Matrix4().compose(position,quaternion,new THREE.Vector3(1,1,1));
        var matrixInv   = new THREE.Matrix4().getInverse(matrix);
        var centerEye   = new THREE.Vector4().applyMatrix4(matrixInv) ;
        var mvc         = matrixInv.setPosition(centerEye);
        return            new THREE.Matrix4().multiplyMatrices(camera.camera3D.projectionMatrix,mvc);
    };

    c3DEngine.prototype.getRTCMatrixFromNode = function(node, camera) {

        var camera3D = camera.camera3D;
        //var position = new THREE.Vector3().subVectors(camera3D.position, node.position);
        var positionWorld = new THREE.Vector3().setFromMatrixPosition(node.matrixWorld);
        var position = new THREE.Vector3().subVectors(camera3D.position, positionWorld);
        var quaternion = new THREE.Quaternion().copy(camera3D.quaternion);
        var matrix = new THREE.Matrix4().compose(position, quaternion, new THREE.Vector3(1, 1, 1));
        var matrixInv = new THREE.Matrix4().getInverse(matrix);
        var model = node.matrixWorld.clone().setPosition(new THREE.Vector3());
        matrixInv.multiply(model);

        var centerEye = new THREE.Vector4().applyMatrix4(matrixInv);
        var mvc = matrixInv.setPosition(centerEye);
        return new THREE.Matrix4().multiplyMatrices(camera3D.projectionMatrix, mvc);
    };

    c3DEngine.prototype.setLightingOn = function(value){
        this.lightingOn = value;
    };

    return function(scene, positionCamera, debugMode, gLDebug) {
        instance3DEngine = instance3DEngine || new c3DEngine(scene, positionCamera, debugMode, gLDebug);
        return instance3DEngine;
    };

});<|MERGE_RESOLUTION|>--- conflicted
+++ resolved
@@ -30,9 +30,6 @@
         PICKING: 1
     };
 
-<<<<<<< HEAD
-    function c3DEngine(scene, positionCamera, viewerDiv, debugMode, gLDebug) {
-=======
     /*
     var step = function(val,stepVal)
     {
@@ -90,8 +87,9 @@
 
     console.log(decode32(v.toArray()),parseFloat2(0x800000));
     */
-    function c3DEngine(scene, positionCamera, debugMode, gLDebug) {
->>>>>>> e22c3287
+
+    function c3DEngine(scene, positionCamera, viewerDiv, debugMode, gLDebug) {
+
         //Constructor
 
         if (instance3DEngine !== null) {
@@ -103,13 +101,8 @@
         var caps = new Capabilities();
         var NOIE = !caps.isInternetExplorer();
         this.gLDebug = gLDebug;
-<<<<<<< HEAD
         this.viewerDiv = viewerDiv;
-        this.debug = debugMode;    
-=======
-
         this.debug = debugMode;
->>>>>>> e22c3287
         this.scene3D = new THREE.Scene();
         this.width = this.debug ? viewerDiv.clientWidth * 0.5 : viewerDiv.clientWidth;
         this.height = viewerDiv.clientHeight;
@@ -188,15 +181,9 @@
 
         this.onWindowResize = function() {
 
-<<<<<<< HEAD
             this.width = this.debug ? this.viewerDiv.clientWidth * 0.5 : this.viewerDiv.clientWidth;
             this.height = this.viewerDiv.clientHeight;
-            this.camera.resize(this.width, this.height);            
-=======
-            this.width = this.debug ? window.innerWidth * 0.5 : window.innerWidth;
-            this.height = window.innerHeight;
             this.camera.resize(this.width, this.height);
->>>>>>> e22c3287
             this.scene.updateCamera();
 
             if (this.camDebug) {
@@ -238,23 +225,17 @@
         this.camera.camera3D.near = Math.max(15.0, 0.000002352 * this.size);
         this.camera.camera3D.updateProjectionMatrix();
 
-<<<<<<< HEAD
         //
         // Create canvas
-        // 
+        //
 
         var canvas = document.createElement( 'canvas' );
         canvas.id = 'canvasWebGL';
-        
+
         //
         // Create renderer
-        // 
-        
-=======
-        //
-        // Create renderer
-        //
->>>>>>> e22c3287
+        //
+
         this.renderer = new THREE.WebGLRenderer({
             canvas: canvas,
             antialias: true,
@@ -265,14 +246,9 @@
         this.renderer.setSize(viewerDiv.clientWidth, viewerDiv.clientHeight);
         this.renderer.setClearColor(0x030508);
         this.renderer.autoClear = false;
-<<<<<<< HEAD
         //this.viewerDiv.appendChild(canvas);
         viewerDiv.appendChild(this.renderer.domElement);
-    
-=======
-        document.body.appendChild(this.renderer.domElement);
-
->>>>>>> e22c3287
+
         //
         // Create Control
         //
@@ -456,14 +432,9 @@
         this.renderer.render(this.scene3D, this.camera.camera3D, this.pickingTexture);
         //this.renderer.setScissorTest ( false);
         this.setStateRender(originalState);
-<<<<<<< HEAD
-       
-        var pixelBuffer = new Float32Array(width * height * 4);        
-=======
 
         //var pixelBuffer = new Float32Array(width * height * 4);
         var pixelBuffer = new Uint8Array( 4 );
->>>>>>> e22c3287
         this.renderer.readRenderTargetPixels(this.pickingTexture, x, y, width, height, pixelBuffer);
 
         return pixelBuffer;
@@ -534,19 +505,12 @@
 
         if (mouse === undefined)
             mouse = new THREE.Vector2(Math.floor(this.width / 2), Math.floor(this.height / 2));
-<<<<<<< HEAD
-            
-        this.camera.camera3D.updateMatrixWorld();
-
-        this.dummy.visible = false;                     
-=======
 
         var camera = this.camera.camera3D;
 
         camera.updateMatrixWorld();
 
         this.dummys.visible = false;
->>>>>>> e22c3287
         var buffer = this.renderTobuffer(mouse.x, this.height - mouse.y, 1, 1, RENDER.PICKING);
         this.dummys.visible = true;
 
@@ -554,21 +518,12 @@
 
         if (scene)
             scene.selectNodeId(buffer[3]);
-<<<<<<< HEAD
-            
-        var worldPosition = glslPosition.applyMatrix4(this.camera.camera3D.matrixWorld);
-        
-        if(worldPosition.length()> 10000000)
-            return undefined; 
-        
-=======
 
         var worldPosition = glslPosition.applyMatrix4(camera.matrixWorld);
 
         if(worldPosition.length()> 10000000)
             return undefined;
 
->>>>>>> e22c3287
         return worldPosition;
 
     };
