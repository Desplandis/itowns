--- conflicted
+++ resolved
@@ -50,13 +50,8 @@
 
                     // TODO remove maybe not necessary
                     if (node.parent.material !== undefined && node.parent.material.visible === true)
-<<<<<<< HEAD
-                        
-                        return node.setVisibility(false);
-=======
 
                     { return node.setVisibility(false); }
->>>>>>> 2fa47358
 
                     var sse = this.nodeProcess.SSE(node, camera);
 
@@ -67,16 +62,9 @@
 
                         else if (!sse && node.level >= 2 && !node.material.visible ) {
 
-<<<<<<< HEAD
                             node.setMaterialVisibility(true);
                             this.uniformsProcess(node, camera);
                             node.setChildrenVisibility(false);
-=======
-                        node.setMaterialVisibility(true);
-                        this.uniformsProcess(node, camera);
-                        node.setChildrenVisibility(false);
-                        
->>>>>>> 2fa47358
 
                             return false;
                         }
