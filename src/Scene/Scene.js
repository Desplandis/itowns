--- conflicted
+++ resolved
@@ -72,11 +72,6 @@
         this.managerCommand.init(this);
         var globe = new Globe();
         this.add(globe);
-<<<<<<< HEAD
-=======
-        console.log('eee');
-
->>>>>>> ba778dc7
 
         //var position    = globe.ellipsoid().cartographicToCartesian(new CoordCarto().setFromDegreeGeo(2.33,48.87,25000000));        
         //
@@ -110,41 +105,28 @@
      * @param {type} run
      * @returns {undefined}
      */
-    Scene.prototype.sceneProcess = function(run) {
-
+    Scene.prototype.sceneProcess = function(run){
+        
         //console.log(this.managerCommand.queueAsync.length);
-
-        if (this.layers[0] !== undefined && this.currentCamera() !== undefined) {
-
-            this.browserScene.browse(this.layers[0].terrain, this.currentCamera(), true);
-
+        
+        if(this.layers[0] !== undefined  && this.currentCamera() !== undefined )
+        {                        
+        
+            this.browserScene.browse(this.layers[0].terrain,this.currentCamera(),true);
+                        
             this.managerCommand.runAllCommands();
-
+            
             //this.renderScene3D();             
-<<<<<<< HEAD
             this.updateScene3D();            
            
         } 
         
     };
     
-    Scene.prototype.realtimeSceneProcess = function(){        
-        
-        if(this.currentCamera !== undefined )
-            for(var l = 0; l <  this.layers.length;l++)
-            {                             
-=======
-            this.updateScene3D();
-
-        }
-
-    };
-
     Scene.prototype.realtimeSceneProcess = function() {
 
         if (this.currentCamera !== undefined)
             for (var l = 0; l < this.layers.length; l++) {
->>>>>>> ba778dc7
                 var layer = this.layers[l];
 
                 for (var sl = 0; sl < layer.children.length; sl++) {
