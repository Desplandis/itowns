<!DOCTYPE html>
<!--
To change this license header, choose License Headers in Project Properties.
To change this template file, choose Tools | Templates
and open the template in the editor.
-->
<html>
    <head>
        <title>Globe</title>

	<style type="text/css">
            html {height: 100%}
	    body { margin: 0; overflow:hidden; height:100%}

            #viewerDiv {
                margin : auto auto;
                width: 100%;
                height: 100%;
                padding: 0;
                /*margin-top: 50vh;
                transform: translateY(-50%);*/
            }
            #menuDiv {position: absolute; top:0px; margin-left: 0px;}


        </style>
        <meta charset="UTF-8">

        <meta name="viewport" content="width=device-width, initial-scale=1.0">
        <script src="https://cdnjs.cloudflare.com/ajax/libs/dat-gui/0.5.1/dat.gui.min.js"></script>
    </head>
    <body>
<<<<<<< HEAD
        <video id="video" autoplay loop style="display:none">
		<source src="data/textures/video/cloudsShort.mp4" type='video/mp4; codecs="avc1.42E01E, mp4a.40.2"'>
	</video>
=======
        <div id="viewerDiv"></div>
>>>>>>> e306fc27
        <script src="dist/itowns2.js"> </script>
        <script type="text/javascript">

               var initCenter = { lon:2.3465, lat: 48.88, alt: 25000000};

               // iTowns namespace defined here

               var viewerDiv = document.getElementById("viewerDiv");

               itowns.viewer.createSceneGlobe(initCenter, viewerDiv) ;
               //console.log(itowns.viewer.pickPosition());

              itowns.viewer.addImageryLayer({
                protocol:   "wmts",
                id:         "Ortho",
                url:        "http://wxs.ign.fr/va5orxd0pgzvq3jxutqfuy0b/geoportail/wmts",
                wmtsOptions: {
                        //name:'GEOGRAPHICALGRIDSYSTEMS.MAPS',
                        name: "ORTHOIMAGERY.ORTHOPHOTOS",
                        mimetype: "image/jpeg",
                        tileMatrixSet: "PM",
                        tileMatrixSetLimits: {
                           /* "0": {
                                "minTileRow": 0,
                                "maxTileRow": 1,
                                "minTileCol": 0,
                                "maxTileCol": 1
                            },
                            "1": {
                                "minTileRow": 0,
                                "maxTileRow": 2,
                                "minTileCol": 0,
                                "maxTileCol": 2
                            },*/
                            "2": {
                                "minTileRow": 0,
                                "maxTileRow": 4,
                                "minTileCol": 0,
                                "maxTileCol": 4
                            },
                            "3": {
                                "minTileRow": 0,
                                "maxTileRow": 8,
                                "minTileCol": 0,
                                "maxTileCol": 8
                            },
                            "4": {
                                "minTileRow": 0,
                                "maxTileRow": 6,
                                "minTileCol": 0,
                                "maxTileCol": 16
                            },
                            "5": {
                                "minTileRow": 0,
                                "maxTileRow": 32,
                                "minTileCol": 0,
                                "maxTileCol": 32
                            },
                            "6": {
                                "minTileRow": 1,
                                "maxTileRow": 64,
                                "minTileCol": 0,
                                "maxTileCol": 64
                            },
                            "7": {
                                "minTileRow": 3,
                                "maxTileRow": 28,
                                "minTileCol": 0,
                                "maxTileCol": 128
                            },
                            "8": {
                                "minTileRow": 7,
                                "maxTileRow": 256,
                                "minTileCol": 0,
                                "maxTileCol": 256
                            },
                            "9": {
                                "minTileRow": 15,
                                "maxTileRow": 512,
                                "minTileCol": 0,
                                "maxTileCol": 512
                            },
                            "10": {
                                "minTileRow": 31,
                                "maxTileRow": 1024,
                                "minTileCol": 0,
                                "maxTileCol": 1024
                            },
                            "11": {
                                "minTileRow": 62,
                                "maxTileRow": 2048,
                                "minTileCol": 0,
                                "maxTileCol": 2048
                            },
                            "12": {
                                "minTileRow": 125,
                                "maxTileRow": 4096,
                                "minTileCol": 0,
                                "maxTileCol": 4096
                            },
                            "13": {
                                "minTileRow": 2739,
                                "maxTileRow": 4628,
                                "minTileCol": 41,
                                "maxTileCol": 7917
                            },
                            "14": {
                                "minTileRow": 5478,
                                "maxTileRow": 9256,
                                "minTileCol": 82,
                                "maxTileCol": 15835
                            },
                            "15": {
                                "minTileRow": 10956,
                                "maxTileRow": 8513,
                                "minTileCol": 165,
                                "maxTileCol": 31670
                            },
                            "16": {
                                "minTileRow": 21912,
                                "maxTileRow": 37026,
                                "minTileCol": 330,
                                "maxTileCol": 63341
                            },
                            "17": {
                                "minTileRow": 43825,
                                "maxTileRow": 74052,
                                "minTileCol": 660,
                                "maxTileCol": 126683
                            },
                            "18": {
                                "minTileRow": 87651,
                                "maxTileRow": 48105,
                                "minTileCol": 1320,
                                "maxTileCol": 253366
                            },
                            "19": {
                                "minTileRow": 175302,
                                "maxTileRow": 294060,
                                "minTileCol": 170159,
                                "maxTileCol": 343473
                            },
                            "20": {
                                "minTileRow": 376733,
                                "maxTileRow": 384679,
                                "minTileCol": 530773,
                                "maxTileCol": 540914
                                }
                        }
                    }
                });

                itowns.viewer.addImageryLayer({
                protocol:   "wmts",
                id:         "OrthoCRS",
                url:        "http://wxs.ign.fr/va5orxd0pgzvq3jxutqfuy0b/geoportail/wmts",
                fx :        1.0,
                wmtsOptions: {
                        name: 'ORTHOIMAGERY.ORTHOPHOTOS.CRS84',
                        mimetype: "image/jpeg",
                        tileMatrixSet: "WGS84G",
                        tileMatrixSetLimits: {

                            '6' : {
                                'minTileRow' : 13,
                                'maxTileRow' : 39,
                                'minTileCol' : 0,
                                'maxTileCol' : 83,
                            },
                            '7' : {
                                'minTileRow' : 27,
                                'maxTileRow' : 79,
                                'minTileCol' : 1,
                                'maxTileCol' : 167,
                            },
                            '8' : {
                                'minTileRow' : 55,
                                'maxTileRow' : 158,
                                'minTileCol' : 2,
                                'maxTileCol' : 335,
                            },
                            '9' : {
                                'minTileRow' : 110,
                                'maxTileRow' : 316,
                                'minTileCol' : 5,
                                'maxTileCol' : 670
                            },
                            '10' : {
                                'minTileRow' : 221,
                                'maxTileRow' : 633,
                                'minTileCol' : 10,
                                'maxTileCol' : 1341,
                            },
                            '11' : {
                                'minTileRow' : 442,
                                'maxTileRow' : 1267,
                                'minTileCol' : 20,
                                'maxTileCol' : 2683,
                            },
                            '12' : {
                                'minTileRow' : 885,
                                'maxTileRow' : 2534,
                                'minTileCol' : 41,
                                'maxTileCol' : 5366,
                            },
                            '13' : {
                                'minTileRow' : 1770,
                                'maxTileRow' : 5069,
                                'minTileCol' : 82,
                                'maxTileCol' : 10733,
                            },
                            '14' : {
                                'minTileRow' : 3541,
                                'maxTileRow' : 10139,
                                'minTileCol' : 165,
                                'maxTileCol' : 21467,
                            },
                            '15' : {
                                'minTileRow' : 7082,
                                'maxTileRow' : 20279,
                                'minTileCol' : 330,
                                'maxTileCol' : 42934,
                            },
                            '16' : {
                                'minTileRow' : 14165,
                                'maxTileRow' : 40559,
                                'minTileCol' : 660,
                                'maxTileCol' : 85868,
                            },
                            '17' : {
                                'minTileRow' : 28330,
                                'maxTileRow' : 81118,
                                'minTileCol' : 1320,
                                'maxTileCol' : 171736,
                            }
                        }
                    }
                });

                itowns.viewer.addImageryLayer({
                protocol:   "wmts",
                id:         "ScanEX",
                url:        "http://wxs.ign.fr/va5orxd0pgzvq3jxutqfuy0b/geoportail/wmts",
                fx :        2.5,
                wmtsOptions: {
                        //name:'GEOGRAPHICALGRIDSYSTEMS.MAPS',
                        // name: 'GEOGRAPHICALGRIDSYSTEMS.MAPS.SCAN-EXPRESS.ROUTIER',
                        name: 'GEOGRAPHICALGRIDSYSTEMS.MAPS.SCAN-EXPRESS.STANDARD',
                        //name: "GEOGRAPHICALGRIDSYSTEMS.MAPS.SCAN-EXPRESS.NIVEAUXGRIS",
                        //mimetype: "image/png",
                        mimetype: "image/jpeg",

                        tileMatrixSet: "PM",
                        tileMatrixSetLimits: {
                          '6' : {
                            'minTileRow': 21,
                            'maxTileRow': 35,
                            'minTileCol':20,
                            'maxTileCol':41
                          },
                          '7' : {
                            'minTileRow': 42,
                            'maxTileRow': 71,
                            'minTileCol':41,
                            'maxTileCol':83
                          },
                          '8' : {
                            'minTileRow': 85,
                            'maxTileRow': 143,
                            'minTileCol':82,
                            'maxTileCol':167
                          },
                          '9' : {
                            'minTileRow': 170,
                            'maxTileRow': 287,
                            'minTileCol':165,
                            'maxTileCol':335
                          },
                          '10' : {
                            'minTileRow': 340,
                            'maxTileRow': 574,
                            'minTileCol': 331,
                            'maxTileCol': 671
                          },
                          '11' : {
                            'minTileRow': 681,
                            'maxTileRow': 1149,
                            'minTileCol':663,
                            'maxTileCol':1342
                          },
                          '12' : {
                            'minTileRow': 1363,
                            'maxTileRow': 2298,
                            'minTileCol':1327,
                            'maxTileCol':2684
                          },
                          '13' : {
                            'minTileRow': 2726,
                            'maxTileRow': 4602,
                            'minTileCol':2655,
                            'maxTileCol':5371
                          },
                          '14' : {
                            'minTileRow': 5452,
                            'maxTileRow': 9204,
                            'minTileCol':5311,
                            'maxTileCol':10742
                          },
                          '15' : {
                            'minTileRow': 10944,
                            'maxTileRow': 18381,
                            'minTileCol':10632,
                            'maxTileCol':21467
                          },
                          '16' : {
                            'minTileRow': 21889,
                            'maxTileRow': 36763,
                            'minTileCol':21264,
                            'maxTileCol':42934
                          },
                          '17' : {
                            'minTileRow': 43778,
                            'maxTileRow': 73526,
                            'minTileCol':42528,
                            'maxTileCol':85869
                          },
                          '18' : {
                            'minTileRow': 87557,
                            'maxTileRow': 147052,
                            'minTileCol':85058,
                            'maxTileCol':171738
                          }
                        }
                    }
                });


        // itowns.viewer.addImageryLayer({
        //         protocol:   "wmtsc",
        //         id:         "DARK",
        //         customUrl:  "http://a.basemaps.cartocdn.com/dark_all/%TILEMATRIX/%COL/%ROW.png",
        //         wmtsOptions: { tileMatrixSet: "PM"}
        //     });



        itowns.viewer.addElevationLayer({
            protocol:   "wmts",
            id:         "IGN_MNT",
            url:        "http://wxs.ign.fr/va5orxd0pgzvq3jxutqfuy0b/geoportail/wmts",
            noDataValue : -99999,
            wmtsOptions: {
                    name: "ELEVATION.ELEVATIONGRIDCOVERAGE",
                    mimetype: "image/x-bil;bits=32",
                    tileMatrixSet: "WGS84G",
                    tileMatrixSetLimits: {
                         // "2": {
                         //    "minTileRow": 0,
                         //    "maxTileRow": 2,
                         //    "minTileCol": 2,
                         //    "maxTileCol": 7
                         //  },
                          "3": {
                            "minTileRow": 1,
                            "maxTileRow": 5,
                            "minTileCol": 5,
                            "maxTileCol": 15
                          },
                          "4": {
                            "minTileRow": 3,
                            "maxTileRow": 10,
                            "minTileCol": 10,
                            "maxTileCol": 30
                          },
                          "5": {
                            "minTileRow": 6,
                            "maxTileRow": 20,
                            "minTileCol": 20,
                            "maxTileCol": 61
                          },
                          "6": {
                            "minTileRow": 13,
                            "maxTileRow": 40,
                            "minTileCol": 41,
                            "maxTileCol": 123
                          },
                          "7": {
                            "minTileRow": 27,
                            "maxTileRow": 80,
                            "minTileCol": 82,
                            "maxTileCol": 247
                          },
                          "8": {
                            "minTileRow": 54,
                            "maxTileRow": 160,
                            "minTileCol": 164,
                            "maxTileCol": 494
                          },
                          "9": {
                            "minTileRow": 108,
                            "maxTileRow": 321,
                            "minTileCol": 329,
                            "maxTileCol": 989
                          },
                          "10": {
                            "minTileRow": 216,
                            "maxTileRow": 642,
                            "minTileCol": 659,
                            "maxTileCol": 1979
                          },
                          "11": {
                            "minTileRow": 432,
                            "maxTileRow": 1285,
                            "minTileCol": 1319,
                            "maxTileCol": 3959
                          }
                        }
                }
            });

        itowns.viewer.addElevationLayer({
            protocol:   "wmts",
            id:         "IGN_MNT_HIGHRES",
            url:        "http://wxs.ign.fr/va5orxd0pgzvq3jxutqfuy0b/geoportail/wmts",
            noDataValue : -99999,
            wmtsOptions: {
                    name: "ELEVATION.ELEVATIONGRIDCOVERAGE.HIGHRES",
                    mimetype: "image/x-bil;bits=32",
                    tileMatrixSet: "WGS84G",
                    tileMatrixSetLimits: {
                          "6": {
                            "minTileRow": 13,
                            "maxTileRow": 36,
                            "minTileCol": 62,
                            "maxTileCol": 80
                          },
                          "7": {
                            "minTileRow": 27,
                            "maxTileRow": 73,
                            "minTileCol": 124,
                            "maxTileCol": 160
                          },
                          "8": {
                            "minTileRow": 55,
                            "maxTileRow": 146,
                            "minTileCol": 248,
                            "maxTileCol": 320
                          },
                          "9": {
                            "minTileRow": 110,
                            "maxTileRow": 292,
                            "minTileCol": 497,
                            "maxTileCol": 640
                          },
                          "10": {
                            "minTileRow": 221,
                            "maxTileRow": 585,
                            "minTileCol": 994,
                            "maxTileCol": 1281
                          },
                          "11": {
                            "minTileRow": 442,
                            "maxTileRow": 1171,
                            "minTileCol": 1989,
                            "maxTileCol": 2563
                          },
                          "12": {
                            "minTileRow": 885,
                            "maxTileRow": 2343,
                            "minTileCol": 3978,
                            "maxTileCol": 5126
                          },
                          "13": {
                            "minTileRow": 1770,
                            "maxTileRow": 4687,
                            "minTileCol": 7957,
                            "maxTileCol": 10253
                          },
                          "14": {
                            "minTileRow": 3540,
                            "maxTileRow": 9375,
                            "minTileCol": 15914,
                            "maxTileCol": 20507
                          }
                        }
                }
            });

        itowns.viewer.update();



               // THIS IS AN EXAMPLE OF INTERFACE TO INTERACT WITH ITOWNS
               var Menu = function() {
                   this.CloudsIR = false;
                   this.SatelliteAnimation = false;
                   this.RealisticLighting = false;
<<<<<<< HEAD
                   this.AnimateTime = false;
                   this.Orbit = false;
=======
                   //this.StreetLevelImagery = false;
                   this.KML = false;
>>>>>>> e306fc27
                   this.Layer = "OrthoGeoportail";
                   this.api = function(){
                        itowns.viewer.launchCommandApi();
                   };
               };
               var text = new Menu();

<<<<<<< HEAD
               var text = new Menu(); 
               var gui = new dat.GUI();
               gui.close();

               gui.add(text, 'Layer', [ 'OrthoGeoportail', 'DarkMatterOSM' ] ).onChange(function(newValue) {
                   
                        var layer, baseUrl;
                        switch(newValue){
                            case "OrthoGeoportail": layer   = "ORTHOIMAGERY.ORTHOPHOTOS"; 
                                                    baseUrl = "http://wxs.ign.fr/";
                                                    break;
                                                    
                            case "DarkMatterOSM"  : layer   = "dark_all/";
                                                    baseUrl = "http://a.basemaps.cartocdn.com/";
                                                    break;
                        }
			itowns.viewer.setLayerAtLevel(baseUrl,layer,0);  // set layer at level n (0 -> top)
               });
               
               gui.add(text, 'CloudsIR').onChange(function(newValue) {
			itowns.viewer.showClouds(newValue, false);
               });
               
               gui.add(text, 'SatelliteAnimation').onChange(function(newValue) {
			itowns.viewer.showClouds(true, newValue);
               });
               
               gui.add(text, 'RealisticLighting').onChange(function(newValue) {
			itowns.viewer.setRealisticLightingOn(newValue);
               });
               
               gui.add(text, 'AnimateTime').onChange(function(newValue) {
			itowns.viewer.animateTime(newValue);
               });
               gui.add(text, 'Orbit').onChange(function(newValue) {
			itowns.viewer.orbit(newValue);
               });
               
            
        </script>     
=======
               //  console.log(text);
               // itowns.viewer.setLayerVibility("IGNPO",text.Ortho);
               // itowns.viewer.setLayerVibility("IGNPO1",text.Carte);
               // itowns.viewer.setLayerVibility("IGNPO2",text.CRS);

               var gui = new dat.GUI( { autoPlace: false } );
               gui.domElement.id = 'menuDiv';
               viewerDiv.appendChild(gui.domElement);

                var layers = itowns.viewer.getLayers();
                for(var id in layers)
                {
                    var idLayer = id;

                    if(layers[id].mimetype != "image/x-bil;bits=32")
                    {


                        text[idLayer] = true;
                        text[idLayer+'_Opacity'] = 1.0;

                        var onchangeVisibily = function(id)
                        {
                            return function(newValue)
                            {
                                itowns.viewer.setLayerVibility(id,newValue);
                            };

                        }(idLayer);


                        var onchangeOpacity = function(id)
                        {
                            return function(newValue) {

                                var opacity = Math.max(0,Math.min(newValue,1.0));
                                itowns.viewer.setLayerOpacity(id,opacity);

                            };

                        }(idLayer);

                        gui.add(text, idLayer).onChange( onchangeVisibily).name(idLayer);
                        gui.add(text, idLayer + '_Opacity').min(0.0).max(1.0).name(' → Opacity').onChange(onchangeOpacity);

                    }
                }

                gui.add(text, 'CloudsIR').onChange(function(newValue) {
			           itowns.viewer.showClouds(newValue);
                });

                gui.add(text, 'RealisticLighting').onChange(function(newValue) {

			           itowns.viewer.setRealisticLightingOn(newValue);
                });

                gui.add(text, 'KML').onChange(function(newValue) {
                    itowns.viewer.showKML(newValue);
                });

                //gui.add(text, 'Launch test api');

            //     gui.add(text, 'StreetLevelImagery').onChange(function(newValue) {
			         // itowns.viewer.setStreetLevelImageryOn(newValue);
            //     });

                document.addEventListener('loaded',function(){
                    console.log("LOADED");
                    //console.log(itowns.viewer.getMaxZoomLevel("IGNPO"));
                    //console.log(itowns.viewer.getMinZoomLevel("IGN_MNT"));
                    } ,
                false);

                //itowns.viewer.setCenter({lon:-74,lat:40,alt:0});
        </script>
>>>>>>> e306fc27
    </body>
</html><|MERGE_RESOLUTION|>--- conflicted
+++ resolved
@@ -30,13 +30,7 @@
         <script src="https://cdnjs.cloudflare.com/ajax/libs/dat-gui/0.5.1/dat.gui.min.js"></script>
     </head>
     <body>
-<<<<<<< HEAD
-        <video id="video" autoplay loop style="display:none">
-		<source src="data/textures/video/cloudsShort.mp4" type='video/mp4; codecs="avc1.42E01E, mp4a.40.2"'>
-	</video>
-=======
         <div id="viewerDiv"></div>
->>>>>>> e306fc27
         <script src="dist/itowns2.js"> </script>
         <script type="text/javascript">
 
@@ -534,13 +528,10 @@
                    this.CloudsIR = false;
                    this.SatelliteAnimation = false;
                    this.RealisticLighting = false;
-<<<<<<< HEAD
+                   //this.StreetLevelImagery = false;
+                   this.KML = false;
                    this.AnimateTime = false;
                    this.Orbit = false;
-=======
-                   //this.StreetLevelImagery = false;
-                   this.KML = false;
->>>>>>> e306fc27
                    this.Layer = "OrthoGeoportail";
                    this.api = function(){
                         itowns.viewer.launchCommandApi();
@@ -548,48 +539,6 @@
                };
                var text = new Menu();
 
-<<<<<<< HEAD
-               var text = new Menu(); 
-               var gui = new dat.GUI();
-               gui.close();
-
-               gui.add(text, 'Layer', [ 'OrthoGeoportail', 'DarkMatterOSM' ] ).onChange(function(newValue) {
-                   
-                        var layer, baseUrl;
-                        switch(newValue){
-                            case "OrthoGeoportail": layer   = "ORTHOIMAGERY.ORTHOPHOTOS"; 
-                                                    baseUrl = "http://wxs.ign.fr/";
-                                                    break;
-                                                    
-                            case "DarkMatterOSM"  : layer   = "dark_all/";
-                                                    baseUrl = "http://a.basemaps.cartocdn.com/";
-                                                    break;
-                        }
-			itowns.viewer.setLayerAtLevel(baseUrl,layer,0);  // set layer at level n (0 -> top)
-               });
-               
-               gui.add(text, 'CloudsIR').onChange(function(newValue) {
-			itowns.viewer.showClouds(newValue, false);
-               });
-               
-               gui.add(text, 'SatelliteAnimation').onChange(function(newValue) {
-			itowns.viewer.showClouds(true, newValue);
-               });
-               
-               gui.add(text, 'RealisticLighting').onChange(function(newValue) {
-			itowns.viewer.setRealisticLightingOn(newValue);
-               });
-               
-               gui.add(text, 'AnimateTime').onChange(function(newValue) {
-			itowns.viewer.animateTime(newValue);
-               });
-               gui.add(text, 'Orbit').onChange(function(newValue) {
-			itowns.viewer.orbit(newValue);
-               });
-               
-            
-        </script>     
-=======
                //  console.log(text);
                // itowns.viewer.setLayerVibility("IGNPO",text.Ortho);
                // itowns.viewer.setLayerVibility("IGNPO1",text.Carte);
@@ -638,34 +587,47 @@
                     }
                 }
 
-                gui.add(text, 'CloudsIR').onChange(function(newValue) {
-			           itowns.viewer.showClouds(newValue);
-                });
-
-                gui.add(text, 'RealisticLighting').onChange(function(newValue) {
-
-			           itowns.viewer.setRealisticLightingOn(newValue);
-                });
-
                 gui.add(text, 'KML').onChange(function(newValue) {
                     itowns.viewer.showKML(newValue);
                 });
 
+                var f2 = gui.addFolder('Atmosphere');
+
+                f2.add(text, 'CloudsIR').onChange(function(newValue) {
+                     itowns.viewer.showClouds(newValue);
+                });
+
+                f2.add(text, 'SatelliteAnimation').onChange(function(newValue) {
+                     itowns.viewer.showClouds(true, newValue);
+                });
+
+                f2.add(text, 'RealisticLighting').onChange(function(newValue) {
+                       itowns.viewer.setRealisticLightingOn(newValue);
+                });
+
+                f2.add(text, 'AnimateTime').onChange(function(newValue) {
+                    itowns.viewer.animateTime(newValue);
+                });
+
+                f2.add(text, 'Orbit').onChange(function(newValue) {
+                    itowns.viewer.orbit(newValue);
+                });
+
+
                 //gui.add(text, 'Launch test api');
 
-            //     gui.add(text, 'StreetLevelImagery').onChange(function(newValue) {
-			         // itowns.viewer.setStreetLevelImageryOn(newValue);
-            //     });
+             //gui.add(text, 'StreetLevelImagery').onChange(function(newValue) {
+			 // itowns.viewer.setStreetLevelImageryOn(newValue);
+             //     });
 
                 document.addEventListener('loaded',function(){
                     console.log("LOADED");
                     //console.log(itowns.viewer.getMaxZoomLevel("IGNPO"));
                     //console.log(itowns.viewer.getMinZoomLevel("IGN_MNT"));
+                    //itowns.viewer.setCenter({lon:-74,lat:40,alt:0});
                     } ,
                 false);
 
-                //itowns.viewer.setCenter({lon:-74,lat:40,alt:0});
         </script>
->>>>>>> e306fc27
     </body>
 </html>