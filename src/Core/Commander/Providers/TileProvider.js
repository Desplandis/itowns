--- conflicted
+++ resolved
@@ -151,17 +151,11 @@
             var textureCount = 0;
             for (var i = 0; i < colorServices.length; i++)
             {
-<<<<<<< HEAD
-                var layer = map.colorTerrain.children[i];
-
-                //var provider = this.manager.getProvider(layer);
-
-                var tileMT = this.providerColorTexture.layersWMTS[colorServices[i]].tileMatrixSet;
-=======
                 var layer = this.providerColorTexture.layersWMTS[colorServices[i]];
                 var tileMT = layer.tileMatrixSet;
->>>>>>> 10ad30d7
-
+
+				//var provider = this.manager.getProvider(layer);
+                
                 if(!tile.WMTSs[tileMT])
                     tile.WMTSs[tileMT] = this.projection.getCoordWMTS_WGS84(tile.tileCoord, tile.bbox,tileMT);
 
