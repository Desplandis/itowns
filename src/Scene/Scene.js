/**
* Generated On: 2015-10-5
* Class: Scene
* Description: La Scene est l'instance principale du client. Elle est le chef orchestre de l'application.
*/

/**
 * 
 * @param {type} c3DEngine
 * @param {type} Globe
 * @param {type} ManagerCommands
 * @param {type} BrowseTree
 * @returns {Function}
 */
define('Scene/Scene',[    
    'Renderer/c3DEngine',    
    'Globe/Globe',
    'Core/Commander/ManagerCommands',
    'Scene/BrowseTree',
    'Scene/NodeProcess',
    'Core/Geographic/CoordCarto',
    'Core/System/Capabalities'], function(c3DEngine,Globe,ManagerCommands,BrowseTree,NodeProcess,CoordCarto,Capabalities){
 
    var instanceScene = null;

    function Scene(){
        //Constructor
        
        if(instanceScene !== null){
            throw new Error("Cannot instantiate more than one Scene");
        } 
        
        this.nodes          = [];            
        this.cameras        = null;        
        this.selectNodes    = null;      
        this.managerCommand = ManagerCommands();
        this.gfxEngine      = c3DEngine();                       
<<<<<<< HEAD
        this.browserScene   = new BrowseTree(this);
        this.cap            = new Capabalities();
=======
<<<<<<< HEAD
        this.browserScene   = new BrowseTree(this);

=======
        this.browserScene   = new BrowseTree(this);        
>>>>>>> origin/master
>>>>>>> 75c8432f

    }

    Scene.prototype.constructor = Scene;
    /**
    */
    Scene.prototype.updateCommand = function(){
        //TODO: Implement Me 

    };
    
    
    /**
     * @documentation: return current camera 
     * @returns {Scene_L7.Scene.gfxEngine.camera}
     */
    Scene.prototype.currentCamera = function(){
        return this.gfxEngine.camera ;
    };
    
    /**
     * @documentation: initialisation scene 
     * @returns {undefined}
     */
    Scene.prototype.init = function()
    {                    
        this.managerCommand.init(this);
        var globe = new Globe(); 
        this.add(globe);
        
        var position    = globe.ellipsoid().cartographicToCartesian(new CoordCarto().setFromDegreeGeo(2.33,48.87,25000000));
                       
        this.gfxEngine.init(this,position);
        this.browserScene.addNodeProcess(new NodeProcess(this.currentCamera().camera3D,globe.size));
        this.gfxEngine.update();
        
        
    };
    
    Scene.prototype.size = function()
    {
        return this.nodes[0].size;
    };

    /**
    */
    Scene.prototype.updateCamera = function(){
        //TODO: Implement Me 

    };

    /**
     * @documentation: 
     * @returns {undefined}
     */
    Scene.prototype.sceneProcess = function(){
        
        if(this.nodes[0] !== undefined  && this.currentCamera() !== undefined )
        {                        
            this.browserScene.browse(this.nodes[0].terrain,this.currentCamera(),true);
            //this.updateScene3D(); // TODO --> replace by renderScene3D            
            this.renderScene3D();            
        } 
        
    };
    
    Scene.prototype.realtimeSceneProcess = function(){        
        if(this.nodes[0] !== undefined  && this.currentCamera !== undefined )
        {            
            this.browserScene.browse(this.nodes[0].terrain,this.currentCamera(),false);
        }                
    };
    
    /**
    */
    Scene.prototype.updateScene3D = function(){
        
       this.gfxEngine.update();
    };
    
    Scene.prototype.wait = function(){
        
        var waitTime = 250;                
        
        this.realtimeSceneProcess();
        
        if(this.timer === null)
        { 
            this.timer = window.setTimeout(this.sceneProcess.bind(this),waitTime); 
        }
        else
        {
            window.clearInterval(this.timer);
            this.timer = window.setTimeout(this.sceneProcess.bind(this),waitTime); 
        }
        
    };

    /**
    */
    Scene.prototype.renderScene3D = function(){
        
        this.gfxEngine.renderScene();

    };
    
    Scene.prototype.scene3D = function(){
        
        return this.gfxEngine.scene3D;
    };

    /**
    * @documentation: Ajoute des Layers dans la scène.
    *
    * @param layer {[object Object]} 
    */
    Scene.prototype.add = function(node){
        //TODO: Implement Me 
        
        this.nodes.push(node);                
        
        this.gfxEngine.add3DScene(node.getMesh());
    };

    /**
    * @documentation: Retire des layers de la scène
    *
    * @param layer {[object Object]} 
    */
    Scene.prototype.remove = function(layer){
        //TODO: Implement Me 

    };


    /**
    * @param nodes {[object Object]} 
    */
    Scene.prototype.select = function(nodes){
        //TODO: Implement Me 

    };

    return function(){
        instanceScene = instanceScene || new Scene();
        return instanceScene;
    };

});
<|MERGE_RESOLUTION|>--- conflicted
+++ resolved
@@ -24,28 +24,17 @@
     var instanceScene = null;
 
     function Scene(){
-        //Constructor
-        
+        //Constructor        
         if(instanceScene !== null){
             throw new Error("Cannot instantiate more than one Scene");
-        } 
-        
+        }         
         this.nodes          = [];            
         this.cameras        = null;        
         this.selectNodes    = null;      
         this.managerCommand = ManagerCommands();
         this.gfxEngine      = c3DEngine();                       
-<<<<<<< HEAD
         this.browserScene   = new BrowseTree(this);
         this.cap            = new Capabalities();
-=======
-<<<<<<< HEAD
-        this.browserScene   = new BrowseTree(this);
-
-=======
-        this.browserScene   = new BrowseTree(this);        
->>>>>>> origin/master
->>>>>>> 75c8432f
 
     }
 
@@ -55,8 +44,7 @@
     Scene.prototype.updateCommand = function(){
         //TODO: Implement Me 
 
-    };
-    
+    };    
     
     /**
      * @documentation: return current camera 
